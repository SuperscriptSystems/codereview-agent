# Dockerfile

FROM python:3.11-slim as builder

<<<<<<< HEAD
ENV POETRY_VERSION=1.8.2
=======
ENV POETRY_VERSION=1.8.2 # Фіксуємо версію для стабільності
>>>>>>> 65809d9d
RUN pip install "poetry==$POETRY_VERSION"

WORKDIR /app

COPY pyproject.toml poetry.lock ./

RUN poetry install --no-root --without dev --no-interaction --no-ansi

FROM python:3.11-slim

WORKDIR /app

COPY --from=builder /usr/local/lib/python3.11/site-packages /usr/local/lib/python3.11/site-packages
COPY --from=builder /usr/local/bin /usr/local/bin

COPY src/ /app/src/

<<<<<<< HEAD
=======
COPY pyproject.toml .

>>>>>>> 65809d9d
RUN pip install -e .

ENTRYPOINT ["code-review-agent"]
CMD ["--help"]<|MERGE_RESOLUTION|>--- conflicted
+++ resolved
@@ -2,11 +2,7 @@
 
 FROM python:3.11-slim as builder
 
-<<<<<<< HEAD
 ENV POETRY_VERSION=1.8.2
-=======
-ENV POETRY_VERSION=1.8.2 # Фіксуємо версію для стабільності
->>>>>>> 65809d9d
 RUN pip install "poetry==$POETRY_VERSION"
 
 WORKDIR /app
@@ -24,11 +20,8 @@
 
 COPY src/ /app/src/
 
-<<<<<<< HEAD
-=======
 COPY pyproject.toml .
 
->>>>>>> 65809d9d
 RUN pip install -e .
 
 ENTRYPOINT ["code-review-agent"]
